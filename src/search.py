--- conflicted
+++ resolved
@@ -145,32 +145,6 @@
         return _error_response(500, "Unable to execute search", log_prefix=log_prefix)
 
     artifacts = artifacts[pagination.skip : pagination.skip + limit]
-<<<<<<< HEAD
-    plain_artifacts = [_dynamo_to_plain(a) for a in artifacts]
-
-    headers = {}
-    if next_key:
-        headers["x-next-offset"] = _encode_pagination_token(next_key)
-
-
-    # Maintain token OR numeric offset exactly as user supplied
-    if isinstance(offset_input, str) and offset_input.strip() and not offset_input.isdigit():
-        normalized_offset = offset_input
-    else:
-        normalized_offset = pagination.skip
-
-
-    body = {
-        "artifacts": plain_artifacts,
-        "page": {
-            "offset": normalized_offset,
-            "limit": limit,
-            "returned": len(plain_artifacts),
-            "has_more": bool(next_key),
-        },
-    }
-    return _success_response(body, headers=headers)
-=======
     plain_artifacts = [_artifact_metadata(a) for a in artifacts]
 
     if len(plain_artifacts) > DEFAULT_LIMIT:
@@ -187,7 +161,6 @@
         flush=True,
     )
     return _success_response(plain_artifacts, headers=headers, log_prefix=log_prefix)
->>>>>>> c3e5f3a1
 
 
 def _handle_get_artifact_by_name(event: dict, path: str) -> dict:
