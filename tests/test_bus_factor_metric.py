--- conflicted
+++ resolved
@@ -1,150 +1,50 @@
 import json
-<<<<<<< HEAD
-import os
-import unittest
-from datetime import datetime
-from unittest.mock import patch
-
-from src.metrics.bus_factor import BusFactorMetric
-=======
 import unittest
 from datetime import datetime, timezone
 from types import SimpleNamespace
 from unittest.mock import MagicMock, patch
 
 from src.metrics.bus_factor import *  # pyright: ignore[reportWildcardImportFromLibrary]
->>>>>>> fcface2b
 from src.metric import ModelURLs
 
 
-class _FakeResponse:
-    def __init__(self, payload, ok=True, status_code=200):
-        self.text = json.dumps(payload)
-        self.ok = ok
-        self.status_code = status_code
-
-    def raise_for_status(self):
-        if not self.ok or self.status_code >= 400:
-            from requests import HTTPError
-
-            raise HTTPError(f"Status code {self.status_code}")
-
-
-def _build_commit_payload(commit_map: dict[str, int]) -> dict:
-    edges = []
-    for email, count in commit_map.items():
-        hist_edges = [
-            {"node": {"author": {"email": email}}}
-            for _ in range(count)
-        ]
-        edges.append({"node": {"target": {"history": {"edges": hist_edges}}}})
-    return {"data": {"repository": {"refs": {"edges": edges}}}}
-
-
 class TestBustFactor(unittest.TestCase):
+    metric_instance: BusFactorMetric
+
     def setUp(self):
         self.metric_instance = BusFactorMetric()
-        os.environ["GITHUB_TOKEN"] = "dummy-token"
-
-        def fake_post(url, json=None, headers=None, timeout=None):
-            query = json.get("query", "") if isinstance(json, dict) else ""
-            owner = ""
-            repo = ""
-            if "owner:\"" in query and "repository(name:\"" in query:
-                try:
-                    owner = query.split("owner:\"")[1].split("\"")[0]
-                    repo = query.split("repository(name:\"")[1].split("\"")[0]
-                except IndexError:
-                    pass
-            key = (owner, repo)
-            if key == ("silica-dev", "TerrorCTF"):
-                payload = _build_commit_payload(
-                    {
-                        "silicasandwhich@github.com": 18,
-                        "marinom@rose-hulman.edu": 6,
-                        "rogerscm@rose-hulman.edu": 5,
-                        "102613108+CarsonRogers@users.noreply.github.com": 1,
-                    }
-                )
-                return _FakeResponse(payload)
-            if key == ("silica-dev", "2nd_to_ft_conversion_script"):
-                payload = _build_commit_payload({"owner@example.com": 500})
-                return _FakeResponse(payload)
-            if key == ("silica-dev", "PLEASEDONTACTUALLYMAKETHIS"):
-                return _FakeResponse({"errors": [{"message": "Not Found"}]}, ok=False, status_code=404)
-            if key == ("leftwm", "leftwm"):
-                return _FakeResponse(_build_commit_payload({}))
-            return _FakeResponse(_build_commit_payload({}))
-
-        self.requests_patcher = patch("src.metrics.bus_factor.requests.post", side_effect=fake_post)
-        self.requests_patcher.start()
-
-        def fake_list_repo_commits(repo_id):
-            class DummyCommit:
-                def __init__(self, created_at, authors):
-                    self.created_at = created_at
-                    self.authors = authors
-
-            if repo_id == "google-bert/bert-base-uncased":
-                base_time = datetime.fromisoformat("2024-01-01T00:00:00+00:00")
-                commit_map = {
-                    "alice": 40,
-                    "bob": 30,
-                    "charlie": 3,
-                    "diana": 3,
-                    "eve": 3,
-                    "frank": 3,
-                    "grace": 3,
-                    "heidi": 3,
-                    "ivan": 3,
-                    "judy": 3,
-                }
-                commits = []
-                for author, count in commit_map.items():
-                    commits.extend(
-                        DummyCommit(base_time, [author]) for _ in range(count)
-                    )
-                return commits
-            return []
-
-        self.hf_patcher = patch("src.metrics.bus_factor.list_repo_commits", side_effect=fake_list_repo_commits)
-        self.hf_patcher.start()
-
-    def tearDown(self):
-        self.requests_patcher.stop()
-        self.hf_patcher.stop()
 
     # calculation testing
 
-    def test_lopsided_team(self):
+    def testLopsidedTeam(self):
         team = {"hard_carry": 35, "normal_dev": 10, "lazy_user": 1}
         total_commits = sum(team.values())
         self.assertAlmostEqual(
             self.metric_instance.calculate_bus_factor(total_commits, team), 0.0
         )
 
-    def test_equal_team(self):
+    def testEqualTeam(self):
         team = {"cool_dev": 20, "great_dev": 20, "some_guy": 20}
         total_commits = sum(team.values())
         self.assertAlmostEqual(
             self.metric_instance.calculate_bus_factor(total_commits, team), 1.0
         )
 
-    def test_solo_dev(self):
+    def testSoloDev(self):
         team = {"one_guy_from_nebraska": 172}
         total_commits = sum(team.values())
         self.assertAlmostEqual(
             self.metric_instance.calculate_bus_factor(total_commits, team), 0.0
         )
 
-    def test_empty_repo(self):
+    def testEmptyRepo(self):
         team: dict[str, int] = {}
         total_commits = 0
         self.assertAlmostEqual(
             self.metric_instance.calculate_bus_factor(total_commits, team), 0.0
         )
 
-    def test_average_team(self):
+    def testAverageTeam(self):
         team: dict[str, int] = {
             "lead_programmer": 20,
             "team_member": 10,
@@ -154,35 +54,46 @@
             "intern": 3,
         }
         total_commits = sum(team.values())
+        # total commits is 78, 78/2 = 39
+        #  remove lead programmer and future successor, remove half the commits.
         self.assertAlmostEqual(
             self.metric_instance.calculate_bus_factor(total_commits, team),
             2 * 2 / len(team),
         )
 
+    # test repo parsing
     def test_team_repo(self):
+        # archived project, unlikely to change much
         urls = ModelURLs(model="nonexistent")
         urls.codebase = "https://github.com/silica-dev/TerrorCTF"
         self.metric_instance.set_url(urls)
-        self.metric_instance.setup_resources()
-        self.metric_instance.get_response(urls.codebase)
-        parsed_response = self.metric_instance.parse_response()
         commit_score = {
             "silicasandwhich@github.com": 18,
             "marinom@rose-hulman.edu": 6,
             "rogerscm@rose-hulman.edu": 5,
             "102613108+CarsonRogers@users.noreply.github.com": 1,
         }
-        self.assertDictEqual(parsed_response[1], commit_score)
-        self.assertEqual(parsed_response[0], 30)
-
-    def test_solo_repo(self):
-        urls = ModelURLs(model="nonexistent")
-        urls.codebase = "https://www.github.com/silica-dev/2nd_to_ft_conversion_script"
-        self.metric_instance.set_url(urls)
+        total_commits = 30
         self.metric_instance.setup_resources()
         self.metric_instance.get_response(urls.codebase)
         parsed_response = self.metric_instance.parse_response()
-        self.assertGreaterEqual(parsed_response[0], 500)
+        self.assertDictEqual(parsed_response[1], commit_score)
+        self.assertEqual(parsed_response[0], total_commits)
+
+    def test_solo_repo(self):
+        # you can't remove commits from a repository
+        urls = ModelURLs(model="nonexistent")
+        urls.codebase = "https://www.github.com/silica-dev/2nd_to_ft_conversion_script"
+        self.metric_instance.set_url(urls)
+        total_commits = 1000
+        self.metric_instance.setup_resources()
+        self.metric_instance.get_response(urls.codebase)
+        parsed_response = self.metric_instance.parse_response()
+        self.assertGreaterEqual(total_commits, parsed_response[0])
+        self.assertGreaterEqual(
+            total_commits,
+            parsed_response[1]["43558271+Silicasandwhich@users.noreply.github.com"],
+        )
 
     def test_nonexistent_repo(self):
         urls = ModelURLs(model="nonexistent")
@@ -190,8 +101,9 @@
         self.metric_instance.set_url(urls)
         self.metric_instance.setup_resources()
         with self.assertRaises(ValueError):
-            self.metric_instance.get_response(urls.codebase)
-
+            self.metric_instance.parse_response()
+
+    # url parsing
     def test_invalid_url(self):
         urls = ModelURLs(model="nonexistent")
         urls.codebase = "sdvx.org"
@@ -206,6 +118,8 @@
         self.metric_instance.setup_resources()
         self.metric_instance.get_response(urls.codebase)
         self.assertIsNotNone(self.metric_instance.response)
+        if self.metric_instance.response is None:
+            return
         self.assertTrue(self.metric_instance.response.ok)
 
     def test_specific_branch(self):
@@ -215,22 +129,43 @@
         self.metric_instance.setup_resources()
         self.metric_instance.get_response(urls.codebase)
         self.assertIsNotNone(self.metric_instance.response)
+        if self.metric_instance.response is None:
+            return
         self.assertTrue(self.metric_instance.response.ok)
 
+    # full integration
+
+    # test repo parsing
     def test_team_repo_full(self):
+        # archived project, unlikely to change much
         urls = ModelURLs(model="nonexistent")
         urls.codebase = "https://github.com/silica-dev/TerrorCTF"
         self.metric_instance.set_url(urls)
+        # commit_score = {
+        #    "silicasandwhich@github.com": 18,
+        #    "marinom@rose-hulman.edu": 6,
+        #    "rogerscm@rose-hulman.edu": 5,
+        #    "102613108+CarsonRogers@users.noreply.github.com": 1,
+        # }
+        # remove silicasandwhich@github.com and more than 50% is gone
         self.metric_instance.run()
         self.assertIsInstance(self.metric_instance.score, float)
+        if isinstance(self.metric_instance.score, dict):
+            return
+        self.assertAlmostEqual(self.metric_instance.score, 0.0)
 
     def test_huggingface_url(self):
+        # almost all huggingface models have pretty horrendous bus factors, this one isn't awful
         urls = ModelURLs(model="https://huggingface.co/google-bert/bert-base-uncased")
         self.metric_instance.set_url(urls)
         self.metric_instance.run()
-        self.assertAlmostEqual(self.metric_instance.score, 0.4)
+        self.assertIsInstance(self.metric_instance.score, float)
+        if isinstance(self.metric_instance.score, dict):
+            return
+        self.assertAlmostEqual(self.metric_instance.score, 3 / 15 * 2)
 
     def test_weighted_sum(self):
+        # almost all huggingface models have pretty horrendous bus factors
         factor_1 = 0.5
         commits_1 = 100
         factor_2 = 0.25
@@ -243,10 +178,6 @@
         )
 
 
-<<<<<<< HEAD
-if __name__ == "__main__":
-    unittest.main()
-=======
 class TestBusFactorUnit(unittest.TestCase):
     def setUp(self):
         self.metric = BusFactorMetric()
@@ -370,5 +301,4 @@
         metric.set_url(urls)
         with patch("src.metrics.bus_factor.os.getenv", return_value="token"):
             metric.setup_resources()
-        self.assertIs(metric.response, fake_resp)
->>>>>>> fcface2b
+        self.assertIs(metric.response, fake_resp)